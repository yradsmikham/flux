# Default values for flux.

# Weave Cloud service token
token: ""

replicaCount: 1

image:
  repository: quay.io/weaveworks/flux
  tag: 1.11.1
  pullPolicy: IfNotPresent
  pullSecret:

service:
  type: ClusterIP
  port: 3030

helmOperator:
  replicaCount: 1
  create: false
  createCRD: true
  repository: quay.io/weaveworks/helm-operator
  tag: 0.7.1
  pullPolicy: IfNotPresent
  pullSecret:
  # Limit the operator scope to a single namespace
  allowNamespace:
  # Update dependencies for charts
  updateChartDeps: true
  # Log the diff when a chart release diverges
  logReleaseDiffs: false
  # Interval at which to check for changed charts
  chartsSyncInterval: "3m"
  # Tiller settings
  tillerNamespace: kube-system
  tls:
    secretName: "helm-client-certs"
    verify: false
    enable: false
    keyFile: "tls.key"
    certFile: "tls.crt"
    caContent: ""
    hostname: ""
  # Mount repositories.yaml configuration in a volume
  configureRepositories:
    enable: false
    volumeName: repositories-yaml
    secretName: flux-helm-repositories
    cacheVolumeName: repositories-cache
    repositories:
      # - name: bitnami
      #   url: https://charts.bitnami.com
      #   username:
      #   password:
  # Override Flux git settings
  git:
    pollInterval: ""
    timeout: ""
    # generate a SSH key named identity: ssh-keygen -q -N "" -f ./identity
    # create a Kubernetes secret: kubectl -n flux create secret generic helm-ssh --from-file=./identity
    # delete the private key: rm ./identity
    # add ./identity.pub as a read-only deployment key in your Git repo where the charts are
    # set the secret name (helm-ssh) below
    secretName: ""
  # Additional environment variables to set
  extraEnvs: []
  # extraEnvs:
  #   - name: FOO
  #     value: bar
  nodeSelector: {}
  annotations: {}
  tolerations: []
  affinity: {}
  resources:
    requests:
      cpu: 50m
      memory: 64Mi

rbac:
  # Specifies whether RBAC resources should be created
  create: true

serviceAccount:
  # Specifies whether a service account should be created
  create: true
  # The name of the service account to use.
  # If not set and create is true, a name is generated using the fullname template
  name:

resources:
  requests:
    cpu: 50m
    memory: 64Mi

nodeSelector: {}

annotations: {}

tolerations: []

affinity: {}

extraVolumeMounts: []

extraVolumes: []

gpgKeys:
  # These keys will be imported into GPG in the Flux container.
  secretName: ""

git:
  # URL of git repo with Kubernetes manifests; e.g. git.url=ssh://git@github.com/weaveworks/flux-get-started
  url: ""
  # Branch of git repo to use for Kubernetes manifests
  branch: "master"
  # Path within git repo to locate Kubernetes manifests (relative path)
  path: ""
  # Username to use as git committer
  user: "Weave Flux"
  # Email to use as git committer
  email: "support@weave.works"
  # If set, commits will be signed with this GPG key.
  signingKey: ""
  # If set, the author of git commits will reflect the user who initiated the commit and will differ from the git committer.
  setAuthor: false
  # Label to keep track of sync progress
  label:
  # Append "[ci skip]" to commit messages so that CI will skip builds
  ciSkip: false
  # Period at which to poll git repo for new commits
  pollInterval: "5m"
  # Duration after which git operations time out
  timeout: "20s"
  # generate a SSH key named identity: ssh-keygen -q -N "" -f ./identity
  # create a Kubernetes secret: kubectl -n flux create secret generic flux-ssh --from-file=./identity
  # delete the private key: rm ./identity
  # add ./identity.pub as a deployment key with write access in your Git repo
  # set the secret name (flux-ssh) below
  secretName: ""

registry:
  # Period at which to check for updated images
  pollInterval: "5m"
  # Maximum registry requests per second per host
  rps: 200
  # Maximum number of warmer connections to remote and memcache
  burst: 125
  # Output trace of image registry requests to log
  trace: false
  # Use HTTP rather than HTTPS for these image registry domains eg --set registry.insecureHosts="registry1.cluster.local\,registry2.cluster.local"
  insecureHosts:
  # Duration to keep cached image info. Must be < 1 month. (Deprecated)
  cacheExpiry:
  # Do not scan images that match these glob expressions
  excludeImage:
  # AWS ECR settings
  ecr:
    region:
    includeId:
    excludeId:
  # Azure ACR settings
  acr:
    enabled: false
    hostPath: /etc/kubernetes/azure.json
  dockercfg:
    enabled: false
    secretName: ""
<<<<<<< HEAD
    configFileName: /dockercfg/config.json
=======

>>>>>>> 2b929f24
memcached:
  repository: memcached
  tag: 1.4.25
  pullSecret:
  createClusterIP: true
  verbose: false
  maxItemSize: 5m
  maxMemory: 512
  nodeSelector: {}
  tolerations: []
  affinity: {}
  resources: {}
    # If you do want to specify resources, uncomment the following
    # lines, adjust them as necessary, and remove the curly braces after 'resources:'.
    # limits:
    #  cpu: 100m
    #  memory: 628Mi
    # requests:
    #  cpu: 50m
    #  memory: 512Mi

ssh:
  # Overrides for git over SSH. If you use your own git server, you
  # will likely need to provide a host key for it in this field.
  known_hosts: ""

kube:
  # Override for kubectl default config
  config: |
    apiVersion: v1
    clusters: []
    contexts:
    - context:
        cluster: ""
        namespace: default
        user: ""
      name: default
    current-context: default
    kind: Config
    preferences: {}
    users: []
# For https://github.com/justinbarrick/fluxcloud/
# additionalArgs:
# - --connect=ws://fluxcloud

# Additional environment variables to set
extraEnvs: []
# extraEnvs:
#   - name: FOO
#     value: bar

prometheus:
  enabled: false

# Add your own init container or uncomment and modify the given example.
initContainers: {}
#   flux-init:  # <- will be used as container name
#     image: "busybox:1.30.1"
#     imagePullPolicy: "IfNotPresent"
#     command: ['sh', '-c', 'counter=0; until [ "$counter" -ge 30 ]; do if [ -f /tmp/flux-deploy-key/identity ]; then exit 0; else echo waiting for flux deploy key && sleep 1 && counter=$((counter+1)); fi; done; exit 1;']
#     volumeMounts:
#       - mountPath: /tmp/flux-deploy-key
#         name: flux-deploy-key<|MERGE_RESOLUTION|>--- conflicted
+++ resolved
@@ -165,11 +165,8 @@
   dockercfg:
     enabled: false
     secretName: ""
-<<<<<<< HEAD
     configFileName: /dockercfg/config.json
-=======
-
->>>>>>> 2b929f24
+
 memcached:
   repository: memcached
   tag: 1.4.25
